--- conflicted
+++ resolved
@@ -25,11 +25,7 @@
             lr_output - Learning rate for the output layer in the inner loop
             n_inner_updates - Number of inner loop updates to perform
         """
-<<<<<<< HEAD
-        super().__init__(n_classes=model_params['output_dim'], validation_sets=['val'])
-=======
-        super().__init__()
->>>>>>> cd5aaee7
+        super().__init__(validation_sets=['val'])
         self.save_hyperparameters()
 
         self.n_inner_updates = model_params['n_inner_updates']
@@ -157,11 +153,7 @@
     """
 
     x, edge_index, cl_mask = get_subgraph_batch(graphs)
-<<<<<<< HEAD
-    logits = local_model(x, edge_index, mode).squeeze()[cl_mask]
-=======
     logits = local_model(x, edge_index, mode)[cl_mask]
->>>>>>> cd5aaee7
 
     # multi class
     # output_weight: 2 x 2, output_bias: 1 x 2, logits: 40 x 2
