import json

from data_prep.config import *
from data_prep.data_preprocessor import DataPreprocessor

LABELS = {0: 'fake', 1: 'real'}


class TSVPreprocessor(DataPreprocessor):
    """
    Does all the preprocessing work from the original corpus to individual TSV files. Needs to be run before the
    GraphPreprocessor can do its work.

    This includes creating and storing the following components:
        - TSV files for gossipcop.
    """

    def __init__(self, dataset, f_type, vocab_size, data_dir, tsv_dir, comp_dir):
        super().__init__(dataset, f_type, vocab_size, data_dir=data_dir, tsv_dir=tsv_dir, complete_dir=comp_dir)

    @property
    def labels(self):
        return LABELS

    def corpus_to_tsv(self):
        """
        This method reads all the individual JSON files of both the datasets and creates separate .tsv files for each.
        The .tsv file contains the fields: ID, article title, article content and the label.
        """

        self.print_step("Preparing Data Corpus")

        self.maybe_load_non_interaction_docs()

        print("\nCreating doc2labels and collecting doc contents...")
        doc2labels = {}
        contents = []
        no_content = 0

        for label in LABELS.keys():
            # load all files from this label folder
            for folder_name in self.data_raw_path(self.dataset, LABELS[label]).rglob('*'):
                file_contents = folder_name / 'news content.json'
                if not file_contents.exists():
                    no_content += 1
                    continue

                doc_name = folder_name.stem
                if doc_name not in self.non_interaction_docs:
                    continue

                doc2labels[doc_name] = label

                with open(file_contents, 'r') as f:
                    doc = json.load(f)
                    contents.append([doc_name, doc['text'], label])

        print(f"Total docs without content : {no_content}")

        self.store_doc2labels(doc2labels)
        self.store_doc_contents(contents)


if __name__ == '__main__':
    # tsv_dir = TSV_small_DIR
    # complete_dir = COMPLETE_small_DIR
    # num_train_nodes = int(COMPLETE_small_DIR.split('-')[1])

    tsv_dir = TSV_DIR
    complete_dir = COMPLETE_DIR
    num_train_nodes = None

    feature_type = 'one-hot'
<<<<<<< HEAD
    max_vocab = 5000
=======
    max_vocab = 10000
>>>>>>> 65e04cfd
    data = 'gossipcop'

    preprocessor = TSVPreprocessor(data, feature_type, max_vocab, 'data', tsv_dir, complete_dir)
    preprocessor.aggregate_user_contexts()
    preprocessor.corpus_to_tsv()
    preprocessor.create_data_splits(num_train_nodes=num_train_nodes, min_length=25, duplicate_stats=False)<|MERGE_RESOLUTION|>--- conflicted
+++ resolved
@@ -71,11 +71,7 @@
     num_train_nodes = None
 
     feature_type = 'one-hot'
-<<<<<<< HEAD
-    max_vocab = 5000
-=======
     max_vocab = 10000
->>>>>>> 65e04cfd
     data = 'gossipcop'
 
     preprocessor = TSVPreprocessor(data, feature_type, max_vocab, 'data', tsv_dir, complete_dir)
