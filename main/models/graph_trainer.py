--- conflicted
+++ resolved
@@ -48,15 +48,9 @@
         super().test_epoch_end(outputs)
         self.compute_and_log_metrics('test')
 
-<<<<<<< HEAD
-    # def update_metrics(self, mode, predictions, targets):
-    #     for mode_dict, _ in self.metrics.values():
-    #         mode_dict[mode].update(predictions, targets)
-=======
     def update_metrics(self, mode, predictions, targets):
         for mode_dict, _ in self.metrics.values():
             mode_dict[mode].update(predictions, targets)
->>>>>>> e41897f3
 
     def compute_and_log_metrics(self, mode, verbose=True):
         f1_fake = self.metrics['f1_target'][0][mode].compute()
