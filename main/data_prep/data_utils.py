--- conflicted
+++ resolved
@@ -61,9 +61,5 @@
     else:
         raise ValueError(f"Model with name '{model}' is not supported.")
 
-<<<<<<< HEAD
-    return train_loader, val_loader, test_loader, graph_data.num_features, graph_data.num_nodes, graph_data.labels, train_loader.batch_size
-=======
     print(f"\n{mode} sampler amount of batches: {len(sampler)}")
-    return graphs.as_dataloader(sampler, num_workers, sampler.get_collate_fn(model))
->>>>>>> 65e04cfd
+    return graphs.as_dataloader(sampler, num_workers, sampler.get_collate_fn(model))