import torch.nn.functional
from torch import nn
from torch.optim import AdamW, SGD
from torch.optim.lr_scheduler import StepLR, MultiStepLR

from models.gat_encoder_sparse_pushkar import GatNet
from models.graph_trainer import GraphTrainer
from models.train_utils import *


class GatBase(GraphTrainer):
    """
    PyTorch Lightning module containing all model setup: Picking the correct encoder, initializing the classifier,
    and overwriting standard functions for training and optimization.
    """

    # noinspection PyUnusedLocal
    def __init__(self, model_params, optimizer_hparams, label_names, batch_size, val_batches):
        """
        Args:
            model_params - Hyperparameters for the whole model, as dictionary.
            optimizer_hparams - Hyperparameters for the optimizer, as dictionary. This includes learning rate,
            weight decay, etc.
        """
<<<<<<< HEAD
        super().__init__(model_params["output_dim"], validation_sets=['val_support', 'val_query'])
=======
        super().__init__()
>>>>>>> cd5aaee7

        # Exports the hyperparameters to a YAML file, and create "self.hparams" namespace + saves config in wandb
        self.save_hyperparameters()

        self.model = GatNet(model_params)

        # flipping the weights
<<<<<<< HEAD
        # train_class_weight = 1 // self.class_weights['train'][0]
        train_class_weight = torch.flip(model_params["class_weights"]['train'], dims=[0]).to(DEVICE)
        self.loss_module = nn.BCEWithLogitsLoss(pos_weight=train_class_weight)

        self.val_class_weight = torch.flip(model_params["class_weights"]['val'], dims=[0]).to(DEVICE)
=======
        pos_weight = 1 // model_params["class_weight"][1]
        print(f"Using positive weight: {pos_weight}")
        self.loss_module = nn.BCEWithLogitsLoss(pos_weight=pos_weight)
>>>>>>> cd5aaee7

        # have a validation loss without pos weight of training set
        self.validation_loss = nn.BCEWithLogitsLoss()

    def configure_optimizers(self):
<<<<<<< HEAD

        opt_params = self.hparams.optimizer_hparams
        train_optimizer, train_scheduler = self.get_optimizer(opt_params['lr'], opt_params['lr_decay_epochs'])
        val_optimizer, val_scheduler = self.get_optimizer(opt_params['lr_val'], opt_params['lr_decay_epochs_val'],
                                                          self.validation_model)
        optimizers = [train_optimizer, val_optimizer]

        schedulers = []
        if train_scheduler is not None:
            schedulers.append(train_scheduler)
        if val_scheduler is not None:
            schedulers.append(val_scheduler)

        return optimizers, schedulers
=======
        train_optimizer, train_scheduler = self.get_optimizer()
        return [train_optimizer], [train_scheduler]
>>>>>>> cd5aaee7

    def get_optimizer(self, lr, step_size, model=None):
        opt_params = self.hparams.optimizer_hparams

        model = self.model if model is None else model

        if opt_params['optimizer'] == 'Adam':
<<<<<<< HEAD
            optimizer = AdamW(model.parameters(), lr=lr, weight_decay=opt_params['weight_decay'])
=======
            optimizer = AdamW(model.parameters(), lr=opt_params['lr'], weight_decay=opt_params['weight_decay'])
>>>>>>> cd5aaee7
        elif opt_params['optimizer'] == 'SGD':
            optimizer = SGD(model.parameters(), lr=lr, momentum=opt_params['momentum'],
                            weight_decay=opt_params['weight_decay'])
        else:
            raise ValueError("No optimizer name provided!")

        scheduler = None
        if opt_params['scheduler'] == 'step':
            scheduler = StepLR(optimizer, step_size=step_size, gamma=opt_params['lr_decay_factor'])
        elif opt_params['scheduler'] == 'multi_step':
            scheduler = MultiStepLR(optimizer, milestones=[5, 10, 15, 20, 30, 40, 55],
                                    gamma=opt_params['lr_decay_factor'])

        return optimizer, scheduler

    def forward(self, sub_graphs, targets, mode=None):

        # make a batch out of all sub graphs and push the batch through the model
        x, edge_index, cl_mask = get_subgraph_batch(sub_graphs)

        logits = self.model(x, edge_index, mode)[cl_mask].squeeze()

        # make probabilities out of logits via sigmoid --> especially for the metrics; makes it more interpretable
<<<<<<< HEAD
        # predictions = (logits.sigmoid() > 0.5).long()
        # predictions = logits.sigmoid().argmax(dim=-1)
        predictions = torch.sigmoid(logits).argmax(dim=-1)
=======
        predictions = (logits.sigmoid() > 0.5).float()
>>>>>>> cd5aaee7

        for mode_dict, _ in self.metrics.values():
            mode_dict[mode].update(predictions, targets)

        # logits are not yet put into a sigmoid layer, because the loss module does this combined
        return logits

    def training_step(self, batch, batch_idx):

        if torch.cuda.is_available():
            torch.cuda.empty_cache()

<<<<<<< HEAD
        train_opt, _ = self.optimizers()

=======
>>>>>>> cd5aaee7
        # collapse support and query set and train on whole
        support_graphs, query_graphs, support_targets, query_targets = batch
        sub_graphs = support_graphs + query_graphs
        targets = torch.cat([support_targets, query_targets])

        logits = self.forward(sub_graphs, targets, mode='train')

        # logits should be batch size x 1, not batch size x 2!
        # x 2 --> multiple label classification (only if labels are exclusive, can be only one and not multiple)

<<<<<<< HEAD
        loss = self.loss_module(logits, func.one_hot(targets).float())
        # loss = self.loss_module(logits, targets.float())

        train_opt.zero_grad()
        self.manual_backward(loss)
        train_opt.step()

        # TODO: Accumulate gradients?
        # self.manual_backward(loss)
        # n = 10
        # accumulate gradients of N batches
        # if (batch_idx + 1) % n == 0:
        #     train_opt.step()
        #     train_opt.zero_grad()

        # step every N epochs
        train_scheduler, _ = self.lr_schedulers()
        # print(f"Train SD, step size: {train_scheduler.step_size}")
        if self.trainer.is_last_batch and (self.trainer.current_epoch + 1) % train_scheduler.step_size == 0:
            # print(f"Trainer epoch: {self.trainer.current_epoch + 1}")
            # print("Reducing Train LR")
            # print(f"LR before: {train_scheduler.get_last_lr()}")
            train_scheduler.step()
            # print(f"LR after: {train_scheduler.get_last_lr()}")
=======
        # Loss function is not weighted differently

        # 1. valdiation, not balanced --> loss weighting, see what and if it changes; (no loss weighting during training)
        # - keep using full validation set: 1 with balanced, 1 with unbalanced

        # BCE loss
        # BCE with logits loss
        # BCE with Sigmoid and 1 output of the model

        # 1. Multi label loss fixing
        # 2. Loss weighting
        # 3. Sanity Check with train and val on the same split

        loss = self.loss_module(logits, targets.float())
>>>>>>> cd5aaee7

        # only log this once in the end of an epoch (averaged over steps)
        self.log_on_epoch(f"train/loss", loss)

        # back propagate every step, but only log every epoch
        # sum the loss over steps and average at the end of one epoch and then log
        return dict(loss=loss)

    def validation_step(self, batch, batch_idx, dataloader_idx):

        # update the weights of the validation model with weights from trained model
        self.validation_model.load_state_dict(self.model.state_dict())

        support_graphs, query_graphs, support_targets, query_targets = batch

<<<<<<< HEAD
        if dataloader_idx == 0:
            # pass
            # print(f"Validation finetune: {batch_idx+1}")

            mode = 'val_support'

            # Validation requires to finetune a model, hence we need to enable gradients
            torch.set_grad_enabled(True)

            # Copy model for finetune on the support part and optimizer
            self.validation_model.train()

            _, val_optimizer = self.optimizers()

            x, edge_index, cl_mask = get_subgraph_batch(support_graphs)
            logits = self.validation_model(x, edge_index, mode)[cl_mask].squeeze()

            # predictions = (logits.sigmoid() > 0.5).long()
            predictions = torch.sigmoid(logits).argmax(dim=-1)

            for mode_dict, _ in self.metrics.values():
                mode_dict[mode].update(predictions, support_targets)

            # loss = func.binary_cross_entropy_with_logits(logits, support_targets.float())
            loss = func.binary_cross_entropy_with_logits(logits, func.one_hot(support_targets).float(),
                                                         pos_weight=self.val_class_weight)
            # loss = self.loss_module(logits, func.one_hot(support_targets).float())

            self.log_on_epoch(f"{mode}/loss", loss)

            # Calculate gradients and perform finetune update
            val_optimizer.zero_grad()
            self.manual_backward(loss)
            val_optimizer.step()

            # step every N epochs
            _, val_scheduler = self.lr_schedulers()
            # print(f"Val SD, step size: {val_scheduler.step_size}")
            # if self.trainer.is_last_batch and (self.trainer.current_epoch + 1) % val_scheduler.step_size == 0:
            #     print(f"Trainer epoch: {self.trainer.current_epoch + 1}")
            #     print("Reducing Val LR")
            # val_scheduler.step()

            # print(f"Val batch_idx: {batch_idx}")
            if self.hparams['val_batches'] == (batch_idx + 1):
                # print(f"Trainer epoch: {self.trainer.current_epoch + 1}")
                # print("Reducing Val LR")
                # print(f"Val LR before: {val_scheduler.get_last_lr()}")
                val_scheduler.step()
                # print(f"Val LR after: {val_scheduler.get_last_lr()}")

            # SGD does not keep any state --> Create an SGD optimizer again every time
            # I enter the validation epoch; global or local should not be a difference
            # different for ADAM --> Keeps running weight parameter, that changes
            # per epoch, keeps momentum

            # Main constraint: Use same optimizer as in training, global ADAM validation

            torch.set_grad_enabled(False)

        elif dataloader_idx == 1:
            # print(f"Validation query test: {batch_idx + 1}")

            # Evaluate on meta test set
            mode = 'val_query'

            # with extra validation model
            x, edge_index, cl_mask = get_subgraph_batch(query_graphs)
            logits = self.validation_model(x, edge_index, mode)[cl_mask].squeeze()

            # predictions = (logits.sigmoid() > 0.5).long()
            predictions = torch.sigmoid(logits).argmax(dim=-1)

            for mode_dict, _ in self.metrics.values():
                mode_dict[mode].update(predictions, query_targets)
=======
        if dataloader_idx == 1:
            # Evaluate on meta test set

            # testing on a query set that is oversampled should not be happening --> use original distribution
            # training is using a weighted loss --> validation set should use weighted loss as well

            # only val query
            sub_graphs = query_graphs
            targets = query_targets

            # whole val set
            # sub_graphs = support_graphs + query_graphs
            # targets = torch.cat([support_targets, query_targets])

            logits = self.forward(sub_graphs, targets, mode='val')

            loss = self.validation_loss(logits, targets.float())
>>>>>>> cd5aaee7

            # with only 1 model
            # logits = self.forward(query_graphs, query_targets, mode)

            # loss = self.loss_module(logits, func.one_hot(query_targets).float())
            loss = func.binary_cross_entropy_with_logits(logits, func.one_hot(query_targets).float(),
                                                         pos_weight=self.val_class_weight)
            # loss = self.loss_module(logits, func.one_hot(query_targets).float())

            # only log this once in the end of an epoch (averaged over steps)
            self.log_on_epoch(f"{mode}/loss", loss)

    def test_step(self, batch, batch_idx1, batch_idx2):
        """
        By default, logs it per epoch (weighted average over batches). Only validates on the query set of each batch to
        keep comparability with the meta learners.
        """

<<<<<<< HEAD
        _, sub_graphs, _, targets = batch
=======
        # only validate on the query set to keep comparability with metamodels
        support_graphs, query_graphs, support_targets, query_targets = batch
        sub_graphs = query_graphs
        targets = query_targets

>>>>>>> cd5aaee7
        self.forward(sub_graphs, targets, mode='test')<|MERGE_RESOLUTION|>--- conflicted
+++ resolved
@@ -22,11 +22,7 @@
             optimizer_hparams - Hyperparameters for the optimizer, as dictionary. This includes learning rate,
             weight decay, etc.
         """
-<<<<<<< HEAD
-        super().__init__(model_params["output_dim"], validation_sets=['val_support', 'val_query'])
-=======
-        super().__init__()
->>>>>>> cd5aaee7
+        super().__init__(validation_sets=['val_support', 'val_query'])
 
         # Exports the hyperparameters to a YAML file, and create "self.hparams" namespace + saves config in wandb
         self.save_hyperparameters()
@@ -34,23 +30,16 @@
         self.model = GatNet(model_params)
 
         # flipping the weights
-<<<<<<< HEAD
-        # train_class_weight = 1 // self.class_weights['train'][0]
-        train_class_weight = torch.flip(model_params["class_weights"]['train'], dims=[0]).to(DEVICE)
-        self.loss_module = nn.BCEWithLogitsLoss(pos_weight=train_class_weight)
-
-        self.val_class_weight = torch.flip(model_params["class_weights"]['val'], dims=[0]).to(DEVICE)
-=======
         pos_weight = 1 // model_params["class_weight"][1]
         print(f"Using positive weight: {pos_weight}")
         self.loss_module = nn.BCEWithLogitsLoss(pos_weight=pos_weight)
->>>>>>> cd5aaee7
 
         # have a validation loss without pos weight of training set
         self.validation_loss = nn.BCEWithLogitsLoss()
 
     def configure_optimizers(self):
-<<<<<<< HEAD
+        # train_optimizer, train_scheduler = self.get_optimizer()
+        # return [train_optimizer], [train_scheduler]
 
         opt_params = self.hparams.optimizer_hparams
         train_optimizer, train_scheduler = self.get_optimizer(opt_params['lr'], opt_params['lr_decay_epochs'])
@@ -65,10 +54,6 @@
             schedulers.append(val_scheduler)
 
         return optimizers, schedulers
-=======
-        train_optimizer, train_scheduler = self.get_optimizer()
-        return [train_optimizer], [train_scheduler]
->>>>>>> cd5aaee7
 
     def get_optimizer(self, lr, step_size, model=None):
         opt_params = self.hparams.optimizer_hparams
@@ -76,11 +61,7 @@
         model = self.model if model is None else model
 
         if opt_params['optimizer'] == 'Adam':
-<<<<<<< HEAD
             optimizer = AdamW(model.parameters(), lr=lr, weight_decay=opt_params['weight_decay'])
-=======
-            optimizer = AdamW(model.parameters(), lr=opt_params['lr'], weight_decay=opt_params['weight_decay'])
->>>>>>> cd5aaee7
         elif opt_params['optimizer'] == 'SGD':
             optimizer = SGD(model.parameters(), lr=lr, momentum=opt_params['momentum'],
                             weight_decay=opt_params['weight_decay'])
@@ -104,13 +85,7 @@
         logits = self.model(x, edge_index, mode)[cl_mask].squeeze()
 
         # make probabilities out of logits via sigmoid --> especially for the metrics; makes it more interpretable
-<<<<<<< HEAD
-        # predictions = (logits.sigmoid() > 0.5).long()
-        # predictions = logits.sigmoid().argmax(dim=-1)
-        predictions = torch.sigmoid(logits).argmax(dim=-1)
-=======
         predictions = (logits.sigmoid() > 0.5).float()
->>>>>>> cd5aaee7
 
         for mode_dict, _ in self.metrics.values():
             mode_dict[mode].update(predictions, targets)
@@ -123,11 +98,8 @@
         if torch.cuda.is_available():
             torch.cuda.empty_cache()
 
-<<<<<<< HEAD
         train_opt, _ = self.optimizers()
 
-=======
->>>>>>> cd5aaee7
         # collapse support and query set and train on whole
         support_graphs, query_graphs, support_targets, query_targets = batch
         sub_graphs = support_graphs + query_graphs
@@ -138,9 +110,20 @@
         # logits should be batch size x 1, not batch size x 2!
         # x 2 --> multiple label classification (only if labels are exclusive, can be only one and not multiple)
 
-<<<<<<< HEAD
-        loss = self.loss_module(logits, func.one_hot(targets).float())
-        # loss = self.loss_module(logits, targets.float())
+        # Loss function is not weighted differently
+
+        # 1. valdiation, not balanced --> loss weighting, see what and if it changes; (no loss weighting during training)
+        # - keep using full validation set: 1 with balanced, 1 with unbalanced
+
+        # BCE loss
+        # BCE with logits loss
+        # BCE with Sigmoid and 1 output of the model
+
+        # 1. Multi label loss fixing
+        # 2. Loss weighting
+        # 3. Sanity Check with train and val on the same split
+
+        loss = self.loss_module(logits, targets.float())
 
         train_opt.zero_grad()
         self.manual_backward(loss)
@@ -163,22 +146,6 @@
             # print(f"LR before: {train_scheduler.get_last_lr()}")
             train_scheduler.step()
             # print(f"LR after: {train_scheduler.get_last_lr()}")
-=======
-        # Loss function is not weighted differently
-
-        # 1. valdiation, not balanced --> loss weighting, see what and if it changes; (no loss weighting during training)
-        # - keep using full validation set: 1 with balanced, 1 with unbalanced
-
-        # BCE loss
-        # BCE with logits loss
-        # BCE with Sigmoid and 1 output of the model
-
-        # 1. Multi label loss fixing
-        # 2. Loss weighting
-        # 3. Sanity Check with train and val on the same split
-
-        loss = self.loss_module(logits, targets.float())
->>>>>>> cd5aaee7
 
         # only log this once in the end of an epoch (averaged over steps)
         self.log_on_epoch(f"train/loss", loss)
@@ -194,7 +161,6 @@
 
         support_graphs, query_graphs, support_targets, query_targets = batch
 
-<<<<<<< HEAD
         if dataloader_idx == 0:
             # pass
             # print(f"Validation finetune: {batch_idx+1}")
@@ -261,59 +227,58 @@
             # Evaluate on meta test set
             mode = 'val_query'
 
+            # testing on a query set that is oversampled should not be happening --> use original distribution
+            # training is using a weighted loss --> validation set should use weighted loss as well
             # with extra validation model
             x, edge_index, cl_mask = get_subgraph_batch(query_graphs)
             logits = self.validation_model(x, edge_index, mode)[cl_mask].squeeze()
 
-            # predictions = (logits.sigmoid() > 0.5).long()
-            predictions = torch.sigmoid(logits).argmax(dim=-1)
-
+            # with only 1 model
+            # logits = self.forward(query_graphs, query_targets, mode)
+
+            loss = self.validation_loss(logits, targets.float())
+
+            predictions = (logits.sigmoid() > 0.5).long()
             for mode_dict, _ in self.metrics.values():
                 mode_dict[mode].update(predictions, query_targets)
-=======
-        if dataloader_idx == 1:
-            # Evaluate on meta test set
-
-            # testing on a query set that is oversampled should not be happening --> use original distribution
-            # training is using a weighted loss --> validation set should use weighted loss as well
-
-            # only val query
-            sub_graphs = query_graphs
-            targets = query_targets
-
-            # whole val set
-            # sub_graphs = support_graphs + query_graphs
-            # targets = torch.cat([support_targets, query_targets])
-
-            logits = self.forward(sub_graphs, targets, mode='val')
-
-            loss = self.validation_loss(logits, targets.float())
->>>>>>> cd5aaee7
-
-            # with only 1 model
-            # logits = self.forward(query_graphs, query_targets, mode)
-
-            # loss = self.loss_module(logits, func.one_hot(query_targets).float())
-            loss = func.binary_cross_entropy_with_logits(logits, func.one_hot(query_targets).float(),
-                                                         pos_weight=self.val_class_weight)
-            # loss = self.loss_module(logits, func.one_hot(query_targets).float())
 
             # only log this once in the end of an epoch (averaged over steps)
             self.log_on_epoch(f"{mode}/loss", loss)
 
+            # if dataloader_idx == 1:
+            #     # Evaluate on meta test set
+            #
+            #     # testing on a query set that is oversampled should not be happening --> use original distribution
+            #     # training is using a weighted loss --> validation set should use weighted loss as well
+            #
+            #     # only val query
+            #     sub_graphs = query_graphs
+            #     targets = query_targets
+            #
+            #     # whole val set
+            #     # sub_graphs = support_graphs + query_graphs
+            #     # targets = torch.cat([support_targets, query_targets])
+            #
+            #     logits = self.forward(sub_graphs, targets, mode='val')
+            #
+            #     loss = self.validation_loss(logits, targets.float())
+            #
+            #     # with only 1 model
+            #     # logits = self.forward(query_graphs, query_targets, mode)
+            #
+            #     # loss = self.loss_module(logits, func.one_hot(query_targets).float())
+            #     loss = func.binary_cross_entropy_with_logits(logits, func.one_hot(query_targets).float(),
+            #                                                  pos_weight=self.val_class_weight)
+            #     # loss = self.loss_module(logits, func.one_hot(query_targets).float())
+            #
+            #     # only log this once in the end of an epoch (averaged over steps)
+            #     self.log_on_epoch(f"{mode}/loss", loss)
+
     def test_step(self, batch, batch_idx1, batch_idx2):
         """
         By default, logs it per epoch (weighted average over batches). Only validates on the query set of each batch to
         keep comparability with the meta learners.
         """
 
-<<<<<<< HEAD
         _, sub_graphs, _, targets = batch
-=======
-        # only validate on the query set to keep comparability with metamodels
-        support_graphs, query_graphs, support_targets, query_targets = batch
-        sub_graphs = query_graphs
-        targets = query_targets
-
->>>>>>> cd5aaee7
         self.forward(sub_graphs, targets, mode='test')