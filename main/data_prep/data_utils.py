import torch.cuda

from data_prep.graph_dataset import DGLSubGraphs, DglGraphDataset, collate_fn_proto, collate_fn_base
from models.batch_sampler import FewShotSubgraphSampler
from models.maml_batch_sampler import FewShotMamlSubgraphSampler

SUPPORTED_DATASETS = ['gossipcop', 'twitterHateSpeech']


def get_data(data_train, data_eval, model, hop_size, top_k, k_shot, nr_train_docs, feature_type, vocab_size, dirs):
    """
    Creates and returns the correct data object depending on data_name.
    Args:
        data_train (str): Name of the data corpus which should be used for training.
        data_eval (str): Name of the data corpus which should be used for testing/evaluation.
        model (str): Name of the model should be used.
        hop_size (int): Number of hops used to create sub graphs.
        top_k (int): Number of top users to be used in graph.
        k_shot (int): Number of examples used per task/batch.
        nr_train_docs (str): Number of total documents used for test/train/val.
        feature_type (int): Type of features that should be used.
        vocab_size (int): Size of the vocabulary.
        dirs (str): Path to the data (full & complete) to be used to create the graph (feature file, edge file etc.)
    Raises:
        Exception: if the data_name is not in SUPPORTED_DATASETS.
    """

    if data_train not in SUPPORTED_DATASETS or data_eval not in SUPPORTED_DATASETS:
        raise ValueError(f"Data with name '{data_train}' or '{data_eval}' is not supported.")

<<<<<<< HEAD
    # graph_data = TorchGeomGraphDataset(data_name)
    graph_data = DglGraphDataset(data_name, top_k, feature_type, vocab_size, nr_train_docs, *dirs)
    n_classes = len(graph_data.labels)

    train_graphs = DGLSubGraphs(graph_data, 'train_mask', h_size=hop_size, meta=model != 'gat')
    val_graphs = DGLSubGraphs(graph_data, 'val_mask', h_size=hop_size, meta=model != 'gat')
    test_graphs = DGLSubGraphs(graph_data, 'test_mask', h_size=hop_size, meta=model != 'gat')
=======
    graph_data_train = DglGraphDataset(data_train, top_k, feature_type, vocab_size, nr_train_docs, *dirs)
>>>>>>> 18c4e433

    num_workers = 6 if torch.cuda.is_available() else 0  # mac has 8 CPUs
    collate_fn = collate_fn_base if model == 'gat' else collate_fn_proto

    train_loader = get_loader(graph_data_train, model, hop_size, k_shot, num_workers, collate_fn, 'train')
    train_val_loader = get_loader(graph_data_train, model, hop_size, k_shot, num_workers, collate_fn, 'val')

<<<<<<< HEAD
    collate_fn = None
    if model == 'gat':
        collate_fn = collate_fn_base
    elif model == 'prototypical':
        collate_fn = collate_fn_proto

    if model in ['gat', 'prototypical']:

        train_sampler = FewShotSubgraphSampler(train_graphs, n_way=graph_data.labels, include_query=True, k_shot=k_shot)
        print(f"\nTrain sampler amount of batches: {len(train_sampler)}")
        train_loader = train_graphs.as_dataloader(train_sampler, num_workers, collate_fn)

        val_sampler = FewShotSubgraphSampler(val_graphs, n_way=graph_data.labels, include_query=True, k_shot=k_shot)
        print(f"Val sampler amount of batches: {len(val_sampler)}")
        val_loader = val_graphs.as_dataloader(val_sampler, num_workers, collate_fn)

        test_sampler = FewShotSubgraphSampler(test_graphs, n_way=graph_data.labels, include_query=True, k_shot=k_shot)
        print(f"Test sampler amount of batches: {len(test_sampler)}")
        test_loader = test_graphs.as_dataloader(test_sampler, num_workers, collate_fn)

    elif model == 'gmeta':

        train_sampler = FewShotMamlSubgraphSampler(train_graphs, n_way=n_classes, k_shot=k_shot, include_query=True)
        print(f"\nTrain sampler amount of batches: {len(train_sampler)}")
        train_loader = train_graphs.as_dataloader(train_sampler, num_workers, train_sampler.get_collate_fn())

        val_sampler = FewShotMamlSubgraphSampler(val_graphs, n_way=n_classes, include_query=True, k_shot=k_shot)
        print(f"Val sampler amount of batches: {len(val_sampler)}")
        val_loader = val_graphs.as_dataloader(val_sampler, num_workers, val_sampler.get_collate_fn())

        test_sampler = FewShotMamlSubgraphSampler(test_graphs, n_way=n_classes, include_query=True, k_shot=k_shot)
        print(f"Test sampler amount of batches: {len(test_sampler)}")
        test_loader = test_graphs.as_dataloader(test_sampler, num_workers, test_sampler.get_collate_fn())

    else:
        raise ValueError(f"Model with name '{model}' is not supported.")
=======
    # creating a test loader from the other dataset
    graph_data_eval = DglGraphDataset(data_eval, top_k, feature_type, vocab_size, nr_train_docs, *dirs)
    test_loader = get_loader(graph_data_eval, model, hop_size, k_shot, num_workers, collate_fn, 'test')
    test_val_loader = get_loader(graph_data_eval, model, hop_size, k_shot, num_workers, collate_fn, 'val')

    assert graph_data_train.num_features == graph_data_eval.num_features, \
        "Number of features for train and eval data is not equal!"

    loaders = (train_loader, train_val_loader, test_val_loader, test_loader)
    labels = (graph_data_train.labels, graph_data_eval.labels)

    return loaders, graph_data_train.num_features, labels
>>>>>>> 18c4e433


<<<<<<< HEAD
    return train_loader, val_loader, test_loader, graph_data.num_features, graph_data.num_nodes, n_classes, train_loader.batch_size
=======
def get_loader(graph_data, model, hop_size, k_shot, num_workers, collate_fn, mode):
    graphs = DGLSubGraphs(graph_data, f'{mode}_mask', h_size=hop_size, meta=model != 'gat')
    sampler = FewShotSubgraphSampler(graphs, include_query=True, k_shot=k_shot)
    print(f"\n{mode} sampler amount of batches: {sampler.num_batches}")
    return graphs.as_dataloader(sampler, num_workers, collate_fn)
>>>>>>> 18c4e433
<|MERGE_RESOLUTION|>--- conflicted
+++ resolved
@@ -28,62 +28,19 @@
     if data_train not in SUPPORTED_DATASETS or data_eval not in SUPPORTED_DATASETS:
         raise ValueError(f"Data with name '{data_train}' or '{data_eval}' is not supported.")
 
-<<<<<<< HEAD
-    # graph_data = TorchGeomGraphDataset(data_name)
-    graph_data = DglGraphDataset(data_name, top_k, feature_type, vocab_size, nr_train_docs, *dirs)
-    n_classes = len(graph_data.labels)
+    graph_data_train = DglGraphDataset(data_train, top_k, feature_type, vocab_size, nr_train_docs, *dirs)
 
-    train_graphs = DGLSubGraphs(graph_data, 'train_mask', h_size=hop_size, meta=model != 'gat')
-    val_graphs = DGLSubGraphs(graph_data, 'val_mask', h_size=hop_size, meta=model != 'gat')
-    test_graphs = DGLSubGraphs(graph_data, 'test_mask', h_size=hop_size, meta=model != 'gat')
-=======
-    graph_data_train = DglGraphDataset(data_train, top_k, feature_type, vocab_size, nr_train_docs, *dirs)
->>>>>>> 18c4e433
-
+    n_classes = len(graph_data_train.labels)
     num_workers = 6 if torch.cuda.is_available() else 0  # mac has 8 CPUs
-    collate_fn = collate_fn_base if model == 'gat' else collate_fn_proto
-
-    train_loader = get_loader(graph_data_train, model, hop_size, k_shot, num_workers, collate_fn, 'train')
-    train_val_loader = get_loader(graph_data_train, model, hop_size, k_shot, num_workers, collate_fn, 'val')
-
-<<<<<<< HEAD
     collate_fn = None
     if model == 'gat':
         collate_fn = collate_fn_base
     elif model == 'prototypical':
         collate_fn = collate_fn_proto
 
-    if model in ['gat', 'prototypical']:
+    train_loader = get_loader(graph_data_train, model, hop_size, k_shot, num_workers, collate_fn, 'train')
+    train_val_loader = get_loader(graph_data_train, model, hop_size, k_shot, num_workers, collate_fn, 'val')
 
-        train_sampler = FewShotSubgraphSampler(train_graphs, n_way=graph_data.labels, include_query=True, k_shot=k_shot)
-        print(f"\nTrain sampler amount of batches: {len(train_sampler)}")
-        train_loader = train_graphs.as_dataloader(train_sampler, num_workers, collate_fn)
-
-        val_sampler = FewShotSubgraphSampler(val_graphs, n_way=graph_data.labels, include_query=True, k_shot=k_shot)
-        print(f"Val sampler amount of batches: {len(val_sampler)}")
-        val_loader = val_graphs.as_dataloader(val_sampler, num_workers, collate_fn)
-
-        test_sampler = FewShotSubgraphSampler(test_graphs, n_way=graph_data.labels, include_query=True, k_shot=k_shot)
-        print(f"Test sampler amount of batches: {len(test_sampler)}")
-        test_loader = test_graphs.as_dataloader(test_sampler, num_workers, collate_fn)
-
-    elif model == 'gmeta':
-
-        train_sampler = FewShotMamlSubgraphSampler(train_graphs, n_way=n_classes, k_shot=k_shot, include_query=True)
-        print(f"\nTrain sampler amount of batches: {len(train_sampler)}")
-        train_loader = train_graphs.as_dataloader(train_sampler, num_workers, train_sampler.get_collate_fn())
-
-        val_sampler = FewShotMamlSubgraphSampler(val_graphs, n_way=n_classes, include_query=True, k_shot=k_shot)
-        print(f"Val sampler amount of batches: {len(val_sampler)}")
-        val_loader = val_graphs.as_dataloader(val_sampler, num_workers, val_sampler.get_collate_fn())
-
-        test_sampler = FewShotMamlSubgraphSampler(test_graphs, n_way=n_classes, include_query=True, k_shot=k_shot)
-        print(f"Test sampler amount of batches: {len(test_sampler)}")
-        test_loader = test_graphs.as_dataloader(test_sampler, num_workers, test_sampler.get_collate_fn())
-
-    else:
-        raise ValueError(f"Model with name '{model}' is not supported.")
-=======
     # creating a test loader from the other dataset
     graph_data_eval = DglGraphDataset(data_eval, top_k, feature_type, vocab_size, nr_train_docs, *dirs)
     test_loader = get_loader(graph_data_eval, model, hop_size, k_shot, num_workers, collate_fn, 'test')
@@ -93,18 +50,22 @@
         "Number of features for train and eval data is not equal!"
 
     loaders = (train_loader, train_val_loader, test_val_loader, test_loader)
+
+    # TODO: return
     labels = (graph_data_train.labels, graph_data_eval.labels)
 
-    return loaders, graph_data_train.num_features, labels
->>>>>>> 18c4e433
+    return loaders, graph_data_train.num_features, graph_data.num_nodes,n_classes, train_loader.batch_size
 
 
-<<<<<<< HEAD
-    return train_loader, val_loader, test_loader, graph_data.num_features, graph_data.num_nodes, n_classes, train_loader.batch_size
-=======
-def get_loader(graph_data, model, hop_size, k_shot, num_workers, collate_fn, mode):
+def get_loader(graph_data, model, hop_size, k_shot, num_workers, n_classes, collate_fn, mode):
     graphs = DGLSubGraphs(graph_data, f'{mode}_mask', h_size=hop_size, meta=model != 'gat')
-    sampler = FewShotSubgraphSampler(graphs, include_query=True, k_shot=k_shot)
+
+    if model in ['gat', 'prototypical']:
+        sampler = FewShotSubgraphSampler(graphs, include_query=True, k_shot=k_shot)
+    elif model == 'gmeta':
+        sampler = FewShotMamlSubgraphSampler(graphs, n_way=n_classes, k_shot=k_shot, include_query=True)
+    else:
+        raise ValueError(f"Model with name '{model}' is not supported.")
+
     print(f"\n{mode} sampler amount of batches: {sampler.num_batches}")
-    return graphs.as_dataloader(sampler, num_workers, collate_fn)
->>>>>>> 18c4e433
+    return graphs.as_dataloader(sampler, num_workers, collate_fn)