import time
from statistics import mean, stdev

import numpy as np
import torch.nn
import torchmetrics as tm
from torch import optim
from tqdm.auto import tqdm

from models.gat_encoder_sparse_pushkar import GatNet
from models.graph_trainer import GraphTrainer
from models.train_utils import *
from samplers.graph_sampler import KHopSamplerSimple


class ProtoNet(GraphTrainer):

    # noinspection PyUnusedLocal
    def __init__(self, model_params, optimizer_hparams, label_names, batch_size):
        """
        Inputs
            proto_dim - Dimensionality of prototype feature space
            lr - Learning rate of Adam optimizer
        """
<<<<<<< HEAD
        super().__init__(model_params['output_dim'], validation_sets=['val'])
=======
        super().__init__()
>>>>>>> cd5aaee7
        self.save_hyperparameters()

        # the output dimension for the prototypical network is not num classes, but the prototypes dimension!
        model_params['output_dim'] = model_params['proto_dim']

        self.num_classes = model_params["class_weight"].shape[0]

        # flipping the weights
        # pos_weight = 1 // model_params["class_weight"][1]
        # print(f"Using positive weight: {pos_weight}")
        # self.loss_module = torch.nn.BCEWithLogitsLoss(pos_weight=pos_weight)

        self.loss_module = torch.nn.BCEWithLogitsLoss()

        self.model = GatNet(model_params)

    def configure_optimizers(self):
        optimizer = optim.AdamW(self.parameters(), lr=self.hparams.optimizer_hparams['lr'])
        scheduler = optim.lr_scheduler.MultiStepLR(optimizer, milestones=[140, 180],
                                                   gamma=self.hparams.optimizer_hparams['lr_decay_factor'])

        return [optimizer], [scheduler]

    # def configure_optimizers(self):
    #     opt_params = self.hparams.optimizer_hparams
    #
    #     if opt_params['optimizer'] == 'Adam':
    #         optimizer = AdamW(self.model.parameters(), lr=opt_params['lr'],
    #                           weight_decay=opt_params['weight_decay'])
    #     # elif opt_params['optimizer'] == 'RAdam':
    #     #     self.optimizer = RiemannianAdam(self.model.parameters(), lr=config['lr'],
    #     #                                     weight_decay=config['weight_decay'])
    #     elif opt_params['optimizer'] == 'SGD':
    #         optimizer = SGD(self.model.parameters(), lr=opt_params['lr'], momentum=opt_params['momentum'],
    #                         weight_decay=opt_params['weight_decay'])
    #     else:
    #         raise ValueError("No optimizer name provided!")
    #
    #     scheduler = None
    #     if opt_params['scheduler'] == 'step':
    #         scheduler = StepLR(optimizer, step_size=opt_params['lr_decay_epochs'], gamma=opt_params['lr_decay_factor'])
    #     elif opt_params['scheduler'] == 'multi_step':
    #         scheduler = MultiStepLR(optimizer, milestones=[5, 10, 15, 20, 30, 40, 55],
    #                                 gamma=opt_params['lr_decay_factor'])
    #
    #     return [optimizer], [] if scheduler is None else [scheduler]

    @staticmethod
    def calculate_prototypes(features, targets):
        """
        Given a stack of features vectors and labels, return class prototypes.

        :param features:
        :param targets:
        :return:
        """

        # features shape: [N, proto_dim], targets shape: [N]

        # Only calculate the prototypes for the target/positive class because we do binary classification

        # get all node features for this class and average them
        # noinspection PyTypeChecker
        target_class = 1

        prototype = features[torch.where(targets == target_class)[0]].mean(dim=0)
        classes = torch.tensor(target_class)

        # prototype should be 1 x 1 for binary classification
        prototype = prototype.view(-1, 1) if len(prototype.shape) != 2 else prototype
        classes = classes.view(-1, 1) if len(classes.shape) != 2 else classes

        return prototype, classes.to(DEVICE)

    @staticmethod
    def classify_features(prototypes, feats, targets):
        """
        Classify new examples with prototypes and return classification error.

        :param prototypes:
        :param feats:
        :param targets:
        :return:
        """
        # Squared euclidean distance
        dist = torch.pow(prototypes[None, :] - feats[:, None], 2).sum(dim=2)

        # predictions = func.log_softmax(-dist, dim=1)      # for CE loss
        # predictions = torch.sigmoid(-dist)  # for BCE loss
<<<<<<< HEAD

        # for BCE with logits loss: don't use negative dist
        logits = dist

        # for metrics
        predictions = ((-dist).sigmoid() > 0.5).long()

        # noinspection PyUnresolvedReferences
        labels = (classes[None, :] == targets[:, None]).to(torch.int32)

        return predictions, logits, labels
=======
        predictions = -dist  # for BCE with logits loss

        return predictions, targets.view(-1, 1)
>>>>>>> cd5aaee7

    def calculate_loss(self, batch, mode):
        """
        Determine training loss for a given support and query set.

        :param batch:
        :param mode:
        :return:
        """

        if torch.cuda.is_available():
            torch.cuda.empty_cache()

        support_graphs, query_graphs, support_targets, query_targets = batch

        x, edge_index, cl_mask = get_subgraph_batch(support_graphs)
        support_logits = self.model(x, edge_index, mode)[cl_mask]

        assert support_logits.shape[0] == support_targets.shape[0], \
            "Nr of features returned does not equal nr. of classification nodes!"

        # support logits: episode size x 2, support targets: episode size x 1
        prototypes, classes = ProtoNet.calculate_prototypes(support_logits, support_targets)

        x, edge_index, cl_mask = get_subgraph_batch(query_graphs)
        query_logits = self.model(x, edge_index, mode)[cl_mask]

        assert query_logits.shape[0] == query_targets.shape[0], \
            "Nr of features returned does not equal nr. of classification nodes!"

<<<<<<< HEAD
        # predictions, logits and targets: batch size x 1
        predictions, logits, targets = ProtoNet.classify_features(prototypes, classes, query_logits, query_targets)
=======
        predictions, targets = ProtoNet.classify_features(prototypes, query_logits, query_targets)
>>>>>>> cd5aaee7

        # if predictions.shape[1] != self.num_classes:
        #     # if predictions only have one class, we need to pad in order to use weight in loss function
        #     n_pad = self.num_classes - predictions.shape[1]
        #     predictions = func.pad(predictions, pad=(0, n_pad), value=0)
<<<<<<< HEAD
        #
=======

>>>>>>> cd5aaee7
        # if targets.shape[1] != self.num_classes:
        #     # if targets only have one class, we need to pad in order to use weight in loss function
        #     n_pad = self.num_classes - targets.shape[1]
        #     targets = func.pad(targets, pad=(0, n_pad), value=0)

        # meta_loss = func.binary_cross_entropy_with_logits(logits, targets.float())

        # for cross entropy
        # targets = targets.long().argmax(dim=-1)

        # targets have dimensions according to classes which are in the subgraph batch, i.e. if all sub graphs have the
        # same label, targets has 2nd dimension = 1

<<<<<<< HEAD
        loss = self.loss_module(logits, targets)

        # if True in torch.isnan(support_logits) or True in torch.isnan(query_logits) or True in torch.isnan(loss):
        #     print(f'Step: {self.global_step}')
        #     print(f'nan in support logits: {True in torch.isnan(support_logits)}')
        #     print(f'nan in query logits: {True in torch.isnan(query_logits)}')
        #     print(f'nan in loss: {True in torch.isnan(loss)}')

        # only for binary cross entropy / binary cross entropy with logits
        targets = targets.argmax(dim=-1)
=======
        loss = self.loss_module(predictions, targets.float())
>>>>>>> cd5aaee7

        if mode == 'train' or mode == 'val':
            self.log_on_epoch(f"{mode}/loss", loss)

        # make probabilities out of logits via sigmoid --> especially for the metrics; makes it more interpretable
<<<<<<< HEAD
        # pred = torch.sigmoid(logits).argmax(dim=-1)
        # pred = predictions.argmax(dim=-1)
=======
        pred = (predictions.sigmoid() > 0.5).float()
>>>>>>> cd5aaee7

        for mode_dict, _ in self.metrics.values():
            # shapes should be: pred (batch_size), targets: (batch_size)
            mode_dict[mode].update(predictions, targets)

        return loss

    def training_step(self, batch, batch_idx):
        return self.calculate_loss(batch, mode="train")

    def validation_step(self, batch, batch_idx):
        self.calculate_loss(batch, mode="val")


@torch.no_grad()
def test_proto_net(model, dataset, data_feats=None, k_shot=4, num_classes=1):
    """
    Use the trained ProtoNet & adapt to test classes. Pick k examples/sub graphs per class from which prototypes are
    determined. Test the metrics on all other sub graphs, i.e. use k sub graphs per class as support set and
    the rest of the dataset as a query set. Iterate through the dataset such that each sub graph has been once
    included in a support set.

     The average performance across all support sets tells how well ProtoNet is expected to perform
     when seeing only k examples per class.

    Inputs
        model - Pretrained ProtoNet model
        dataset - The dataset on which the test should be performed. Should be an instance of TorchGeomGraphDataset.
        data_feats - The encoded features of all articles in the dataset. If None, they will be newly calculated,
                    and returned for later usage.
        k_shot - Number of examples per class in the support set.
    """

    test_node_indices = torch.where(dataset.split_masks['test_mask'])[0]
    sampler = KHopSamplerSimple(dataset, 2)

    model = model.to(DEVICE)
    model.eval()

    # The encoder network remains unchanged across k-shot settings.
    # Hence, we only need to extract the features for all articles once.
    if data_feats is None:

        data_list_collated = []
        for orig_node_idx in test_node_indices:
            data, target = sampler[orig_node_idx]
            data_list_collated.append((data, target))

        sup_graphs, labels = list(map(list, zip(*data_list_collated)))
        x, edge_index, cl_mask = get_subgraph_batch(sup_graphs)
        x, edge_index = x.to(DEVICE), edge_index.to(DEVICE)
        feats = model.model(x, edge_index, 'test')
        feats = feats[cl_mask]

        node_features = feats.detach().cpu()  # shape: 1975 x 2
        node_targets = torch.tensor(labels)  # shape: 1975

        node_targets, sort_idx = node_targets.sort()
        node_features = node_features[sort_idx]
    else:
        node_features, node_targets = data_feats

    # Iterate through the full dataset in two manners:
    #   First, to select the k-shot batch.
    #   Second, to evaluate the model on all the other examples

    test_start = time.time()

    start_indices_per_class = torch.tensor((num_classes, 1))
    for c in range(num_classes):
        start_indices_per_class[c] = torch.where(node_targets == c)[0][0].item()

    accuracies, f1_fake, f1_macros = [], [], []
    for k_idx in tqdm(range(0, node_features.shape[0], k_shot), "Evaluating prototype classification", leave=False):
        # Select support set (k examples per class) and calculate prototypes
        k_node_feats, k_targets = get_as_set(k_idx, k_shot, node_features, node_targets, start_indices_per_class)
        prototypes, proto_classes = model.calculate_prototypes(k_node_feats, k_targets)

        batch_f1_target = tm.F1(num_classes=num_classes, average='none')
        batch_f1_macro = tm.F1(num_classes=num_classes, average='macro')

        for e_idx in range(0, node_features.shape[0], k_shot):
            if k_idx == e_idx:  # Do not evaluate on the support set examples
                continue

            e_node_feats, e_targets = get_as_set(e_idx, k_shot, node_features, node_targets, start_indices_per_class)
            logits, targets = model.classify_features(prototypes, e_node_feats, e_targets)

            predictions = (logits.sigmoid() > 0.5).float()

            batch_f1_target.update(predictions, targets)
            batch_f1_macro.update(predictions, targets)

        # F1 values can be nan, if e.g. proto_classes contains only one of the 2 classes
        f1_fake_value = batch_f1_target.compute().item()
        if not np.isnan(f1_fake_value):
            f1_fake.append(f1_fake_value)

        batch_f1_macro_value = batch_f1_macro.compute().item()
        if not np.isnan(batch_f1_macro_value):
            f1_macros.append(batch_f1_macro_value)

        batch_f1_target.reset()
        batch_f1_macro.reset()

    test_end = time.time()
    test_elapsed = test_end - test_start

    return (mean(f1_fake), stdev(f1_fake)), (mean(f1_macros), stdev(f1_macros)), test_elapsed, \
           (node_features, node_targets)


def get_as_set(idx, k_shot, all_node_features, all_node_targets, start_indices_per_class):
    node_targets = []
    node_feats = []
    for s_idx in start_indices_per_class:
        start_idx = idx + s_idx
        targets = all_node_targets[start_idx: start_idx + k_shot]
        feats = all_node_features[start_idx: start_idx + k_shot]
        node_targets.append(targets)
        node_feats.append(feats)
    return torch.cat(node_feats), torch.cat(node_targets)<|MERGE_RESOLUTION|>--- conflicted
+++ resolved
@@ -22,11 +22,7 @@
             proto_dim - Dimensionality of prototype feature space
             lr - Learning rate of Adam optimizer
         """
-<<<<<<< HEAD
-        super().__init__(model_params['output_dim'], validation_sets=['val'])
-=======
-        super().__init__()
->>>>>>> cd5aaee7
+        super().__init__(validation_sets=['val'])
         self.save_hyperparameters()
 
         # the output dimension for the prototypical network is not num classes, but the prototypes dimension!
@@ -116,23 +112,15 @@
 
         # predictions = func.log_softmax(-dist, dim=1)      # for CE loss
         # predictions = torch.sigmoid(-dist)  # for BCE loss
-<<<<<<< HEAD
-
+
+        # predictions = -dist  # for BCE with logits loss
         # for BCE with logits loss: don't use negative dist
         logits = dist
 
         # for metrics
         predictions = ((-dist).sigmoid() > 0.5).long()
 
-        # noinspection PyUnresolvedReferences
-        labels = (classes[None, :] == targets[:, None]).to(torch.int32)
-
-        return predictions, logits, labels
-=======
-        predictions = -dist  # for BCE with logits loss
-
-        return predictions, targets.view(-1, 1)
->>>>>>> cd5aaee7
+        return predictions, logits, labels.view(-1, 1)
 
     def calculate_loss(self, batch, mode):
         """
@@ -163,22 +151,14 @@
         assert query_logits.shape[0] == query_targets.shape[0], \
             "Nr of features returned does not equal nr. of classification nodes!"
 
-<<<<<<< HEAD
+        predictions, logits,targets = ProtoNet.classify_features(prototypes, query_logits, query_targets)
         # predictions, logits and targets: batch size x 1
-        predictions, logits, targets = ProtoNet.classify_features(prototypes, classes, query_logits, query_targets)
-=======
-        predictions, targets = ProtoNet.classify_features(prototypes, query_logits, query_targets)
->>>>>>> cd5aaee7
 
         # if predictions.shape[1] != self.num_classes:
         #     # if predictions only have one class, we need to pad in order to use weight in loss function
         #     n_pad = self.num_classes - predictions.shape[1]
         #     predictions = func.pad(predictions, pad=(0, n_pad), value=0)
-<<<<<<< HEAD
-        #
-=======
-
->>>>>>> cd5aaee7
+
         # if targets.shape[1] != self.num_classes:
         #     # if targets only have one class, we need to pad in order to use weight in loss function
         #     n_pad = self.num_classes - targets.shape[1]
@@ -192,31 +172,13 @@
         # targets have dimensions according to classes which are in the subgraph batch, i.e. if all sub graphs have the
         # same label, targets has 2nd dimension = 1
 
-<<<<<<< HEAD
-        loss = self.loss_module(logits, targets)
-
-        # if True in torch.isnan(support_logits) or True in torch.isnan(query_logits) or True in torch.isnan(loss):
-        #     print(f'Step: {self.global_step}')
-        #     print(f'nan in support logits: {True in torch.isnan(support_logits)}')
-        #     print(f'nan in query logits: {True in torch.isnan(query_logits)}')
-        #     print(f'nan in loss: {True in torch.isnan(loss)}')
-
-        # only for binary cross entropy / binary cross entropy with logits
-        targets = targets.argmax(dim=-1)
-=======
         loss = self.loss_module(predictions, targets.float())
->>>>>>> cd5aaee7
 
         if mode == 'train' or mode == 'val':
             self.log_on_epoch(f"{mode}/loss", loss)
 
         # make probabilities out of logits via sigmoid --> especially for the metrics; makes it more interpretable
-<<<<<<< HEAD
-        # pred = torch.sigmoid(logits).argmax(dim=-1)
-        # pred = predictions.argmax(dim=-1)
-=======
         pred = (predictions.sigmoid() > 0.5).float()
->>>>>>> cd5aaee7
 
         for mode_dict, _ in self.metrics.values():
             # shapes should be: pred (batch_size), targets: (batch_size)
