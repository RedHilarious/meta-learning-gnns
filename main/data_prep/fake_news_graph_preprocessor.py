import argparse
import glob
import json
import os
from collections import defaultdict

import numpy as np
import pandas as pd
from scipy.sparse import load_npz

from config import *
from data_preprocess_utils import save_json_file
from graph_io import GraphPreprocessor, LABELS


class FakeNewsGraphPreprocessor(GraphPreprocessor):

    def __init__(self, config):
        super().__init__(config)

        self.load_doc_splits()

        # self.aggregate_user_contexts()

        #if self.only_valid_users:
        #    self.filter_valid_users()

        # self.create_user_splits()
<<<<<<< HEAD
        #self.create_doc_id_dicts()
        #self.filter_contexts()
        #self.create_adj_matrix()
=======
        # self.create_doc_id_dicts()
        # self.filter_contexts()
        # self.create_adj_matrix()
>>>>>>> b500d1c0
        self.create_feature_matrix()
        self.create_labels()
        self.create_split_masks()

    def get_doc_key(self, name, name_type='dir'):
        if name_type == 'dir':
            return name.split('gossipcop-')[1].split('/')[-1]
        elif name_type == 'file':
            return name.split('.')[0]
        else:
            raise ValueError("Name type to get ID from is neither file, nor dir!")

    def aggregate_user_contexts(self):
        self.print_step("Aggregating follower/ing relations")

        docs_users = defaultdict(set)
        count = 0
        for user_context in ['tweets', 'retweets']:
            print("\nIterating over : ", user_context)

            src_dir = self.data_raw_path(self.dataset, user_context)
            if not os.path.exists(src_dir):
                raise ValueError(f'Source directory {src_dir} does not exist!')

            for root, _, files in os.walk(src_dir):
                for count, file in enumerate(files):
                    file_path = os.path.join(root, file)

                    # need to differentiate between how to read them because retweets are stored as JSONs in CSV!
                    if user_context == 'tweets':
                        user_ids = pd.read_csv(file_path)['user_id']
                    elif user_context == 'retweets':
                        user_ids = []
                        with open(file_path, encoding='utf-8', newline='') as csv_file:
                            lines = csv_file.readlines()
                            for line in lines:
                                json_str = json.loads(line)
                                user_ids.append(json_str['user']['id'])
                    else:
                        raise ValueError(f'Unknown user context {user_context}!')

                    user_ids = list(set([s for s in user_ids if isinstance(s, int)]))

                    doc_id = file.split('.')[0]

                    # only include this document ID in doc_users if we actually use it in our splits
                    if not self.doc_used(doc_id):
                        continue

                    docs_users[doc_id].update(user_ids)
                    if count == 1:
                        print(doc_id, docs_users[doc_id])
                    if count % 2000 == 0:
                        print(f"{count} done")

        print(f"\nTotal tweets/re-tweets in the data set = {count}")
        self.save_user_doc_engagements(docs_users)

    def create_feature_matrix(self):
        content_files = {}

        for label in LABELS.values():
            src_doc_files = os.path.join(self.data_raw_dir, self.dataset, label, '*')
            for folder_name in glob.glob(src_doc_files):
                content_file = folder_name + "/news content.json"
                doc_id = folder_name.split('/')[-1]
                content_files[doc_id] = content_file

        self.create_fea_matrix(content_files)

    def create_labels(self):

        self.maybe_load_id_mappings()

        # TODO same as FakeHealth, extract
        if self.n_total is None:
            adj_matrix = load_npz(self.data_complete_path(ADJACENCY_MATRIX_FILE_NAME % self.top_k))
            self.n_total = adj_matrix.shape[0]
            del adj_matrix

        print("\nLoading doc2labels dictionary...")
        doc2labels_file = self.data_complete_path(DOC_2_LABELS_FILE_NAME % self.top_k)
        if os.path.exists(doc2labels_file):
            doc2labels = json.load(open(doc2labels_file, 'r'))
        else:
            raise ValueError("Doc2labels file does not exist!")

        # split_docs = self.train_docs + self.val_docs
        # doc2labels = {}
        #
        # user_contexts = LABELS.values()
        # for user_context in user_contexts:
        #     label = 1 if user_context == 'fake' else 0
        #     for root, dirs, files in os.walk(self.data_raw_path(self.dataset, user_context)):
        #         for count, dir_name in enumerate(dirs):
        #             doc_id = dir_name
        #             if doc_id in split_docs:
        #                 doc2labels[doc_id] = label

        # print(len(doc2labels.keys()))
        # print(len(doc2id.keys()) - len(doc_splits['test_docs']))
        assert len(doc2labels.keys()) == len(self.doc2id.keys()) - len(self.test_docs)
        print(f"\nLen of doc2labels = {len(doc2labels)}")

        labels_list = np.zeros(self.n_total, dtype=int)
        for key, value in doc2labels.items():
            labels_list[self.doc2id[str(key)]] = value

        labels_file = self.data_complete_path(LABELS_FILE_NAME % self.top_k)
        print(f"\nLabels list construction done! Saving in : {labels_file}")
        save_json_file({'labels_list': list(labels_list)}, labels_file, converter=self.np_converter)

        # Create the all_labels file
        all_labels = np.zeros(self.n_total, dtype=int)
        all_labels_file = self.data_complete_path(ALL_LABELS_FILE_NAME % self.top_k)
        for doc in doc2labels.keys():
            all_labels[self.doc2id[str(doc)]] = doc2labels[str(doc)]

        print("\nSum of labels this test set = ", int(sum(all_labels)))
        print("Len of labels = ", len(all_labels))

        print(f"\nall_labels list construction done! Saving in : {all_labels_file}")
        save_json_file({'all_labels': list(all_labels)}, all_labels_file, converter=self.np_converter)


if __name__ == '__main__':
    parser = argparse.ArgumentParser()

    parser.add_argument('--data_raw_dir', type=str, default=RAW_DIR,
                        help='Dataset folder path that contains the folders to the raw data.')

    parser.add_argument('--data_complete_dir', type=str, default=COMPLETE_DIR,
                        help='Dataset folder path that contains the folders to the complete data.')

    parser.add_argument('--data_tsv_dir', type=str, default=TSV_DIR,
                        help='Dataset folder path that contains the folders to the intermediate data.')

    parser.add_argument('--data_set', type=str, default='gossipcop',
                        help='The name of the dataset we want to process.')

    parser.add_argument('--top_k', type=int, default=30, help='Number (in K) of top users.')

    parser.add_argument('--user_doc_threshold', type=float, default=0.3, help='Threshold defining how many articles '
                                                                              'of any class users may max have shared '
                                                                              'to be included in the graph.')

    parser.add_argument('--valid_users', type=bool, default=True, help='Flag if only top K and users not sharing '
                                                                       'more than X% of any class should be used.')

    args, unparsed = parser.parse_known_args()

    preprocessor = FakeNewsGraphPreprocessor(args.__dict__)<|MERGE_RESOLUTION|>--- conflicted
+++ resolved
@@ -26,15 +26,9 @@
         #    self.filter_valid_users()
 
         # self.create_user_splits()
-<<<<<<< HEAD
-        #self.create_doc_id_dicts()
-        #self.filter_contexts()
-        #self.create_adj_matrix()
-=======
         # self.create_doc_id_dicts()
         # self.filter_contexts()
         # self.create_adj_matrix()
->>>>>>> b500d1c0
         self.create_feature_matrix()
         self.create_labels()
         self.create_split_masks()
