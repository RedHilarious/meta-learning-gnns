--- conflicted
+++ resolved
@@ -129,13 +129,8 @@
 .pyre/
 
 # Raw data
-<<<<<<< HEAD
-data/
-logs/
-=======
 /main/data
 /logs
->>>>>>> 14a30965
 
 # Intellij project files
 /.idea/*
