--- conflicted
+++ resolved
@@ -19,14 +19,9 @@
 LOG_PATH = "../logs/"
 
 
-<<<<<<< HEAD
 def train(model_name, seed, epochs, patience, h_size, top_k, k_shot, lr, lr_cl, lr_inner, lr_output, cf_hidden_dim,
-          proto_dim, data_name, dirs, checkpoint, h_search, train_docs, feature_type, vocab_size, n_inner_updates,
+          proto_dim, data_train, data_eval, dirs, checkpoint, train_docs, feature_type, vocab_size, n_inner_updates,
           evaluation=False):
-=======
-def train(model_name, seed, epochs, patience, h_size, top_k, k_shot, lr, l_rate_enc, l_rate_cl, cf_hidden_dim,
-          proto_dim, data_train, data_eval, dirs, checkpoint, train_docs, feature_type, vocab_size, n_updates):
->>>>>>> 18c4e433
     os.makedirs(LOG_PATH, exist_ok=True)
 
     if model_name not in SUPPORTED_MODELS:
@@ -37,17 +32,10 @@
 
     nr_train_docs = 'all' if (train_docs is None or train_docs == -1) else str(train_docs)
 
-<<<<<<< HEAD
-    print(f'\nConfiguration:\n mode: {"TEST" if eval else "TRAIN"}\n model_name: {model_name}\n data_name: {data_name}'
-          f'\n nr_train_docs: {nr_train_docs}\n k_shot: {k_shot}\n seed: {seed}\n '
-          f' feature_type: {feature_type}\n checkpoint: {checkpoint}\n max epochs: {epochs}\n patience:{patience}\n'
-          f' lr: {lr}\n lr_cl: {lr_cl}\n cf_hidden_dim: {cf_hidden_dim}\n')
-=======
     print(f'\nConfiguration:\n mode: {"TEST" if eval else "TRAIN"}\n model_name: {model_name}\n data_train: '
           f'{data_train}\n data_eval: {data_eval}\n nr_train_docs: {nr_train_docs}\n k_shot: {k_shot}\n seed: {seed}\n '
           f'feature_type: {feature_type}\n checkpoint: {checkpoint}\n max epochs: {epochs}\n patience:{patience}\n'
-          f' l_rate_enc: {l_rate_enc}\n l_rate_cl: {l_rate_cl}\n cf_hidden_dim: {cf_hidden_dim}\n')
->>>>>>> 18c4e433
+          f' lr: {lr}\n lr_cl: {lr_cl}\n cf_hidden_dim: {cf_hidden_dim}\n')
 
     # reproducible results
     pl.seed_everything(seed)
@@ -56,14 +44,9 @@
 
     # the data preprocessing
     print('\nLoading data ..........')
-<<<<<<< HEAD
-    train_loader, val_loader, test_loader, num_features, n_nodes, num_classes, b_size = get_data(data_name,
-                                                                                                 model_name, h_size,
-                                                                                                 top_k, k_shot,
-                                                                                                 nr_train_docs,
-                                                                                                 feature_type,
-                                                                                                 vocab_size, dirs)
-    print(f'\nGraph Size:\n num_features: {num_features}\n total_nodes: {n_nodes}')
+    loaders, num_features, labels, n_nodes, b_size = get_data(data_train, data_eval, model_name, h_size, top_k,
+                                                              k_shot, nr_train_docs, feature_type,
+                                                              vocab_size, dirs)
 
     optimizer_hparams = {
         "lr_cl": lr_cl,
@@ -71,19 +54,9 @@
         'lr_inner': lr_inner,
         'lr_output': lr_output
     }
-=======
-    loaders, num_features, labels = get_data(data_train, data_eval, model_name, h_size, top_k, k_shot, nr_train_docs,
-                                             feature_type, vocab_size, dirs)
-
-    optimizer_hparams = {
-        "lr_enc": l_rate_enc,
-        "lr_cl": l_rate_cl,
-        "lr": lr
-    }
 
     # if we only want to evaluate, model should be initialized with nr of labels from evaluation data
     evaluation = checkpoint is not None and Path(checkpoint).exists()
->>>>>>> 18c4e433
 
     model_params = {
         'model': model_name,
@@ -94,16 +67,12 @@
     }
 
     print('\nInitializing trainer ..........\n')
-<<<<<<< HEAD
-    trainer = initialize_trainer(epochs, patience, model_name, lr, lr_cl, lr_inner, lr_output, seed, data_name, k_shot,
-                                 h_size, feature_type, checkpoint)
-=======
-    trainer = initialize_trainer(epochs, patience, model_name, l_rate_enc, l_rate_cl, seed, data_train, data_eval,
-                                 k_shot, h_size, feature_type)
+    trainer = initialize_trainer(epochs, patience, model_name, lr, lr_cl, lr_inner, lr_output, seed, data_train,
+                                 data_eval, k_shot, h_size,
+                                 feature_type, checkpoint)
 
     train_loader, train_val_loader, test_val_loader, test_loader = loaders
     b_size = train_loader.batch_size
->>>>>>> 18c4e433
 
     if model_name == 'gat':
         model = GatBase(model_params, optimizer_hparams, b_size, checkpoint)
@@ -141,13 +110,7 @@
     evaluate(trainer, model, test_loader, test_val_loader)
 
 
-<<<<<<< HEAD
-def initialize_trainer(epochs, patience, model_name, lr, lr_cl, lr_inner, lr_output, seed, dataset, k_shot, h_size,
-                       f_type, checkpoint):
-=======
-def initialize_trainer(epochs, patience, model_name, l_rate_enc, l_rate_cl, seed, data_train, data_eval, k_shot, h_size,
-                       f_type):
->>>>>>> 18c4e433
+def initialize_trainer(epochs, patience, model_name, lr, lr_cl, lr_inner, lr_output, seed, data_train, data_eval, k_shot, h_size, f_type, f_type, checkpoint):
     """
     Initializes a Lightning Trainer for respective parameters as given in the function header. Creates a proper
     folder name for the respective model files, initializes logging and early stopping.
@@ -155,11 +118,7 @@
 
     model_checkpoint = cb.ModelCheckpoint(save_weights_only=True, mode="max", monitor="val_accuracy")
 
-<<<<<<< HEAD
-    base = f'dname={dataset}_seed={seed}_kshot={k_shot}_hops={h_size}_ftype={f_type}__lr={lr}'
-=======
-    base = f'dtrain={data_train}_deval={data_eval}_seed={seed}_kshot={k_shot}_hops={h_size}_ftype={f_type}_'
->>>>>>> 18c4e433
+    base = f'dtrain={data_train}_deval={data_eval}_seed={seed}_kshot={k_shot}_hops={h_size}_ftype={f_type}_lr={lr}'
     if model_name == 'gat':
         version_str = f'{base}_lr-cl={lr_cl}'
     elif model_name == 'prototypical':
@@ -297,11 +256,7 @@
                         help='Select the dataset you want to use.')
     parser.add_argument('--complete-dir', dest='complete_dir', default=complete_dir,
                         help='Select the dataset you want to use.')
-<<<<<<< HEAD
-    parser.add_argument('--model', dest='model', default='gmeta', choices=SUPPORTED_MODELS,
-=======
     parser.add_argument('--model', dest='model', default='gat', choices=SUPPORTED_MODELS,
->>>>>>> 18c4e433
                         help='Select the model you want to use.')
     parser.add_argument('--seed', dest='seed', type=int, default=1234)
     parser.add_argument('--cf-hidden-dim', dest='cf_hidden_dim', type=int, default=512)
